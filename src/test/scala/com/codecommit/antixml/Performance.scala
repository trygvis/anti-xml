--- conflicted
+++ resolved
@@ -81,20 +81,19 @@
     }
   }
 
-<<<<<<< HEAD
   def loadDiscogs = Test("anti-xml loading a large file") { () =>
-    XML.fromSource(Source.fromURL(getClass.getResource("/discogs_20110201_labels.xml")))
+    XML.fromInputStream(getClass.getResourceAsStream("/discogs_20110201_labels.xml"))
   }
 
   val spendingPath = "/spending.xml"
 
   def antiSpending =
-    XML.fromSource(Source.fromURL(getClass.getResource(spendingPath)))
+    XML.fromSource(Source.fromURL(getClass.getResourceAsStream(spendingPath)))
   def loadAntiSpending =
     Test("anti-xml loading a medium-sized XML file")(antiSpending _)
 
   def scalaSpending =
-    scala.xml.XML.load(getClass.getResource(spendingPath))
+    scala.xml.XML.load(getClass.getResourceAsStream(spendingPath))
   def loadScalaSpending =
     Test("scala.xml loading a medium-sized XML file")(scalaSpending _)
 
@@ -103,17 +102,4 @@
   def loadJavaSpending =
     Test("javax.xml loading a medium-sized XML file")(javaSpending _)
     
-=======
-  def loadDiscogs = Test("anti-xml loading a large file") {
-    XML.fromInputStream(getClass.getResourceAsStream("/discogs_20110201_labels.xml"))
-  }
-
-  def loadAntiSpending = Test("anti-xml loading a medium-sized XML file") {
-    XML.fromInputStream(getClass.getResourceAsStream("/spending.xml"))
-  }
-
-  def loadScalaSpending = Test("scala.xml loading a medium-sized XML file") {
-    scala.xml.XML.load(getClass.getResourceAsStream("/spending.xml"))
-  }
->>>>>>> 6db80f6a
 }