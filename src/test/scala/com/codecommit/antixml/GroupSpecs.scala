--- conflicted
+++ resolved
@@ -57,24 +57,12 @@
       ns \ "a" mustEqual result
     }
     
-<<<<<<< HEAD
-    "be fully specified by flatMap / collect" in {
-      val prop = forAll { (ns: Group[Node], selector: Selector[Node]) =>
-        val result = ns \ selector
-        val expected = ns flatMap {
-          case Elem(_, _, _, children) => children collect selector
-          case _ => Group()
-        }
-        
-        result.toList mustEqual expected.toList
-=======
     // currently takes a lot of time and heap, but doesn't produce any valuable results
     /* "be fully specified by flatMap / collect" in check { (ns: Group[Node], selector: Selector[Node]) =>
       val result = ns \ selector
       val expected = ns flatMap {
         case Elem(_, _, _, children) => children collect selector
         case _ => Group()
->>>>>>> e7eec352
       }
       result.toList mustEqual expected.toList
     } */
@@ -104,29 +92,12 @@
       ns \\ "target" mustEqual result.children
     }
     
-<<<<<<< HEAD
-    "be fully specified by recursive flatMap / collect" in {
-      val prop = forAll { (ns: Group[Node], selector: Selector[Node]) =>
-        def loop(ns: Group[Node]): Group[Node] = {
-          val recursive = ns flatMap {
-            case Elem(_, _, _, children) => loop(children)
-            case _ => Group()
-          }
-          
-          val shallow = ns flatMap {
-            case Elem(_, _, _, children) => children collect selector
-            case _ => Group()
-          }
-          
-          shallow ++ recursive
-=======
     // currently takes a lot of time and heap, but doesn't produce any valuable results
     /* "be fully specified by recursive flatMap / collect" in check { (ns: Group[Node], selector: Selector[Node]) =>
       def loop(ns: Group[Node]): Group[Node] = {
         val recursive = ns flatMap {
           case Elem(_, _, _, children) => loop(children)
           case _ => Group()
->>>>>>> e7eec352
         }
         
         val shallow = ns flatMap {
