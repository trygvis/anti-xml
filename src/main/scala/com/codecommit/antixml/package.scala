/*
 * Copyright (c) 2011, Daniel Spiewak
 * All rights reserved.
 * 
 * Redistribution and use in source and binary forms, with or without modification,
 * are permitted provided that the following conditions are met:
 * 
 * - Redistributions of source code must retain the above copyright notice, this
 *   list of conditions and the following disclaimer. 
 * - Redistributions in binary form must reproduce the above copyright notice, this
 *   list of conditions and the following disclaimer in the documentation and/or
 *   other materials provided with the distribution.
 * - Neither the name of "Anti-XML" nor the names of its contributors may
 *   be used to endorse or promote products derived from this software without
 *   specific prior written permission.
 * 
 * THIS SOFTWARE IS PROVIDED BY THE COPYRIGHT HOLDERS AND CONTRIBUTORS "AS IS" AND
 * ANY EXPRESS OR IMPLIED WARRANTIES, INCLUDING, BUT NOT LIMITED TO, THE IMPLIED
 * WARRANTIES OF MERCHANTABILITY AND FITNESS FOR A PARTICULAR PURPOSE ARE
 * DISCLAIMED. IN NO EVENT SHALL THE COPYRIGHT HOLDER OR CONTRIBUTORS BE LIABLE FOR
 * ANY DIRECT, INDIRECT, INCIDENTAL, SPECIAL, EXEMPLARY, OR CONSEQUENTIAL DAMAGES
 * (INCLUDING, BUT NOT LIMITED TO, PROCUREMENT OF SUBSTITUTE GOODS OR SERVICES;
 * LOSS OF USE, DATA, OR PROFITS; OR BUSINESS INTERRUPTION) HOWEVER CAUSED AND ON
 * ANY THEORY OF LIABILITY, WHETHER IN CONTRACT, STRICT LIABILITY, OR TORT
 * (INCLUDING NEGLIGENCE OR OTHERWISE) ARISING IN ANY WAY OUT OF THE USE OF THIS
 * SOFTWARE, EVEN IF ADVISED OF THE POSSIBILITY OF SUCH DAMAGE.
 */

package com.codecommit

/**
 * Base package for the Anti-XML framework.  Note that importing this package
 * brings in a number of implicit conversions.  Specifically:
 *
 * <ul>
 * <li>`String => Selector[Elem, Zipper[Elem]]` – Used to allow string-based
 * selection syntax with [[com.codecommit.antixml.Group]].  (e.g. `ns \ "name"`)</li>
 * <li>`Symbol => Selector[Elem, Zipper[Elem]]` – Used to allow symbol-based
 * selection syntax with [[com.codecommit.antixml.Group]].  (e.g. `ns \ 'name`)</li>
 * <li>∀`A` . `A => Converter[A]` – Implements ''explicit'' conversions from
 * `scala.xml` types to Anti-XML correspondents (where applicable).  This
 * technically makes the `anti` method available on all types.  However, that
 * method will only be callable on very specific types in the `scala.xml`
 * library, and thus it shouldn't cause any collsion issues.</li>
 * <li>`(String, String) => (QName, String)` – Required to get nice syntax for
 * unqualified attribute names.  Note there is an additional conversion of type
 * `String => QName`, but that conversion is defined on the companion object for
 * [[com.codecommit.antixml.QName]], which prevents it from cluttering the dispatch
 * implicit space (i.e. it only applies as a type coercion, ''not'' a pimp).</li>
 * </ul>
 */
package object antixml {
  // (from, to, rebuild, internal map)
  private[antixml] type ZContext = (Int, Int, (Group[Node], Map[Int, Set[Int]]) => Node, Map[Int, Set[Int]])

  /**
   * Implicitly lifts a [[scala.String]] into an instance of [[com.codecommit.antixml.Selector]]
   * which can then be passed to the appropriate methods on [[com.codecommit.antixml.Group]].
   * For example: `ns \ "name"`
   */
  implicit def stringToSelector(name: String): Selector[Elem] =
<<<<<<< HEAD
    Selector({ case e @ Elem(_, `name`, _, _) => e }, Some(name))
=======
    Selector({ case e @ Elem(_, `name`, _, _,  _) => e }, Some(name))
>>>>>>> e7eec352

  /**
   * Implicitly lifts a [[scala.Symbol]] into an instance of [[com.codecommit.antixml.Selector]]
   * which can then be passed to the appropriate methods on [[com.codecommit.antixml.Group]].
   * For example: `ns \ 'name`
   */
  implicit def symbolToSelector(sym: Symbol): Selector[Elem] = {
    val Symbol(name) = sym
    stringToSelector(name)
  }
  
  /**
   * Pimps the `anti` method onto any object for which there exists a conversion
   * into Anti-XML.  Note that this conversion is an implicit value, statically
   * enforced and thus shouldn't be the source of any collision issues.  It should
   * actually be possible to have another implicit conversion in scope which
   * pimps the `anti` method without seeing conflicts.
   * 
   * @see [[com.codecommit.antixml.XMLConvertable]]
   */
  implicit def nodeSeqToConverter[A](a: A): Converter[A] = new Converter(a)
  
  // I feel justified in this global implicit since it doesn't pimp anything
  implicit def stringTupleToQNameTuple(pair: (String, String)): (QName, String) = {
    val (key, value) = pair
    (QName(None, key), value)
  }

  /**
   * Wildcard selector which passes ''all'' nodes unmodified.  This is analogous
   * to the `"_"` selector syntax in `scala.xml`.  For example: `ns \ * \ "name"`
   */
  val `*`: Selector[Node] = Selector({ case n: Node => n })
  
  /**
   * Non-node selector which finds exclusively [[com.codecommit.antixml.Text]]
   * nodes and pulls out their `String` content.  Unlike most selectors, the
   * result of using this selector is not a [[com.codecommit.antixml.Group]], but
   * a generic [[scala.collection.Traversable]]`[String]`.  This selector can
   * be used to emulate the `NodeSeq#text` method provided by `scala.xml`.  For
   * example: `ns \\ text mkString` (this is analogous, but not quite equivalent
   * to calling `ns.text` in `scala.xml`).
   */
  val text: Selector[String] = Selector({ case Text(str) => str })
}<|MERGE_RESOLUTION|>--- conflicted
+++ resolved
@@ -59,11 +59,7 @@
    * For example: `ns \ "name"`
    */
   implicit def stringToSelector(name: String): Selector[Elem] =
-<<<<<<< HEAD
-    Selector({ case e @ Elem(_, `name`, _, _) => e }, Some(name))
-=======
     Selector({ case e @ Elem(_, `name`, _, _,  _) => e }, Some(name))
->>>>>>> e7eec352
 
   /**
    * Implicitly lifts a [[scala.Symbol]] into an instance of [[com.codecommit.antixml.Selector]]
