package com.codecommit.antixml

import scala.annotation.unchecked.uncheckedVariance

import scala.collection.{IndexedSeqLike, TraversableLike}
import scala.collection.generic.{CanBuildFrom, HasNewBuilder}
import scala.collection.immutable.{IndexedSeq, Vector, VectorBuilder}
import scala.collection.mutable.Builder

<<<<<<< HEAD
class Group[+A <: Node] private[antixml] (private[antixml] val nodes: Vector[A]) extends IndexedSeq[A] 
    with IndexedSeqLike[A, Group[A]] {
  
=======
class Group[+A <: Node] private[antixml] (private val nodes: Vector[A]) extends IndexedSeq[A] 
    with IndexedSeqLike[A, Group[A]] { self =>
      
>>>>>>> b89b9cb4
  override protected[this] def newBuilder = Group.newBuilder[A]
  
  def length = nodes.length
  
  def apply(i: Int) = nodes(i)
  
  def +:[B >: A <: Node](node: B) = new Group(node +: nodes)
  
  def :+[B >: A <: Node](node: B) = new Group(nodes :+ node)
  
  def ++[B >: A <: Node](that: Group[B]) = new Group(this.nodes ++ that.nodes)
  
  override def drop(n: Int) = new Group(nodes drop n)
  
  override def dropRight(n: Int) = new Group(nodes dropRight n)
  
  override def head = nodes.head
  
  override def init = new Group(nodes.init)
  
  override def iterator = nodes.iterator
  
  override def last = nodes.last
  
  override def lengthCompare(len: Int) = nodes lengthCompare len
  
  override def reverseIterator = nodes.reverseIterator
  
  override def slice(from: Int, until: Int) = new Group(nodes.slice(from, until))
  
  override def splitAt(n: Int) = {
    val (left, right) = nodes splitAt n
    (new Group(left), new Group(right))
  }
  
  override def tail = new Group(nodes.tail)
  
  override def take(n: Int) = new Group(nodes take n)
  
  override def takeRight(n: Int) = new Group(nodes takeRight n)
  
  def updated[B >: A <: Node](index: Int, node: B) = new Group(nodes.updated(index, node))
  
  def \[B, That <: Traversable[B]](selector: Selector[B, That])(implicit cbf: CanBuildFromWithZipper[Zipper[A], B, That]): That = {
    if (matches(selector)) {
      val results = nodes map {
        case e @ Elem(_, _, _, children) => {
          val selectedWithIndexes = children.zipWithIndex flatMap {
            case (n, i) if selector isDefinedAt n => Some(selector(n) -> i)
            case _ => None
          }
          
          val indexes = selectedWithIndexes map { case (_, i) => i }
          val selected = selectedWithIndexes map { case (e, _) => e }
          
          def rebuild(children2: Group[Node]) = {
            val revisedChildren = (indexes zip children2).foldLeft(children) {
              case (vec, (i, e)) => vec.updated(i, e)
            }
            e.copy(children=revisedChildren)
          }
          
          Some((selected, rebuild _))
        }
        
        case _ => None
      }
      
      val (_, map) = results.foldLeft((0, Vector[(Int, Int, Group[Node] => Node)]())) {
        case ((i, acc), Some((res, f))) if !res.isEmpty =>
          (i + res.length, acc :+ (i, i + res.length, f))
        
        case ((i, acc), _) => (i, acc)
      }
      
      val cat = results flatMap {
        case Some((selected, _)) => selected
        case None => Vector()
      }
      
      val builder = cbf(makeAsZipper, map)
      builder ++= cat
      builder.result
    } else {
      cbf(Vector()).result
    }
  }
  
  protected def makeAsZipper: Zipper[A] = {
    new Group(nodes) with Zipper[A] {
      val map = Vector()
      def parent = error("Attempted to move up at root of the tree")
    }
  }
  
  def \\[B, That <: IndexedSeq[B]](selector: Selector[B, That])(implicit cbf: CanBuildFromWithZipper[Traversable[_], B, That]): That = {
    val recursive = this flatMap {
      case Elem(_, _, _, children) if matches(selector) => children \\ selector
      case _ => cbf().result
    }
    
    (this \ selector) ++ recursive
  }
  
  def toVector = nodes
  
  override def toString = nodes.mkString

  private val bloomFilter: BloomFilter = {
    val names =
      nodes collect {
        case Elem(_, name, _, _) => name
      }
    val subFilters =
      nodes collect {
        case Elem(_, _, _, children) => children.bloomFilter
      }
    (BloomFilter(names)(1024) /: subFilters) { _ ++ _ }
  }

  private def matches(selector: Selector[_, _]) =
    selector.elementName map bloomFilter.contains getOrElse true
}

object Group {
  implicit def canBuildFromWithZipper[A <: Node]: CanBuildFromWithZipper[Traversable[_], A, Zipper[A]] = {
    new CanBuildFromWithZipper[Traversable[_], A, Zipper[A]] {
      def apply(from: Traversable[_], baseMap: Vector[(Int, Int, Group[Node] => Node)]): Builder[A, Zipper[A]] = {
        new VectorBuilder[A] mapResult { vec =>
          new Group(vec) with Zipper[A] {
            val map = baseMap
            
            def parent = from match {
              case group: Group[Node] => group.makeAsZipper
              case _ => error("No zipper context available")
            }
          }
        }
      }
      
      def apply(baseMap: Vector[(Int, Int, Group[Node] => Node)]): Builder[A, Zipper[A]] = {
        new VectorBuilder[A] mapResult { vec =>
          new Group(vec) with Zipper[A] {
            val map = baseMap
            def parent = error("No zipper context available")
          }
        }
      }
    }
  }
  
  def newBuilder[A <: Node] = new VectorBuilder[A] mapResult { new Group(_) }
  
  def empty[A <: Node] = new Group[A](Vector.empty)
  
  def apply[A <: Node](nodes: A*) = fromSeq(nodes)
  
  def fromSeq[A <: Node](seq: Seq[A]) = seq match {
    case vec: Vector[A] => new Group(vec)
    case _ => new Group(Vector(seq: _*))
  }
}<|MERGE_RESOLUTION|>--- conflicted
+++ resolved
@@ -7,15 +7,9 @@
 import scala.collection.immutable.{IndexedSeq, Vector, VectorBuilder}
 import scala.collection.mutable.Builder
 
-<<<<<<< HEAD
 class Group[+A <: Node] private[antixml] (private[antixml] val nodes: Vector[A]) extends IndexedSeq[A] 
     with IndexedSeqLike[A, Group[A]] {
   
-=======
-class Group[+A <: Node] private[antixml] (private val nodes: Vector[A]) extends IndexedSeq[A] 
-    with IndexedSeqLike[A, Group[A]] { self =>
-      
->>>>>>> b89b9cb4
   override protected[this] def newBuilder = Group.newBuilder[A]
   
   def length = nodes.length
